import React, { useState } from 'react';
import { useAuth } from '../contexts/AuthContext';
import { useNavigate } from 'react-router-dom';
import './Dashboard.css';

const popularModels = [
  { id: 1, name: 'Phone Stand', category: 'Gadgets', image: '/assets/phone-stand.jpg' },
  { id: 2, name: 'Vase', category: 'Home', image: '/assets/vase.jpg' },
  { id: 3, name: 'Chess Set', category: 'Toys', image: '/assets/chess.jpg' },
  { id: 4, name: 'Keychain', category: 'Accessories', image: '/assets/keychain.jpg' },
  // Add more models as needed
];

const categories = ['All', 'Gadgets', 'Home', 'Toys', 'Accessories'];

// Example order history data
const orderHistory = [
  {
    id: 'ORD-001',
    model: 'Phone Stand',
    printer: '3DPrints Inc.',
    status: 'Completed',
    date: '2024-06-01',
    price: '$12.00'
  },
  {
    id: 'ORD-002',
    model: 'Vase',
    printer: 'HomeMakers 3D',
    status: 'In Progress',
    date: '2024-06-15',
    price: '$18.00'
  },
  // Add more orders as needed
];

function CustomerDashboard() {
  const { currentUser, logout } = useAuth();
  const navigate = useNavigate();
<<<<<<< HEAD
  const [activeTab, setActiveTab] = useState('home');
  const [sidebarOpen, setSidebarOpen] = useState(false);

  const toggleSidebar = () => {
    setSidebarOpen(!sidebarOpen);
  };
=======
  const [filter, setFilter] = useState('All');
  const [uploadedModel, setUploadedModel] = useState(null);
>>>>>>> f8efafef

  const handleLogout = async () => {
    try {
      await logout();
      navigate('/login');
    } catch (error) {
      console.error('Failed to log out:', error);
    }
  };

<<<<<<< HEAD
  const renderHomeContent = () => (
    <>
      <div className="dashboard-card">
        <h2>👤 Your 3D Printing Projects</h2>
        <p>Find the perfect printer for your project and track your orders</p>
        
        <div className="stats-grid">
          <div className="stat-card">
            <h3>0</h3>
            <p>Active Orders</p>
          </div>
          <div className="stat-card">
            <h3>0</h3>
            <p>Completed Projects</p>
          </div>
          <div className="stat-card">
            <h3>0</h3>
            <p>Saved Printers</p>
          </div>
          <div className="stat-card">
            <h3>$0</h3>
            <p>Total Spent</p>
          </div>
        </div>
      </div>

      <div className="dashboard-card">
        <h2>Quick Actions</h2>
        <div className="action-buttons">
          <button className="action-button primary">
            🔍 Find Printers
          </button>
          <button className="action-button">
            📁 Upload 3D Model
          </button>
          <button className="action-button">
            📦 Track Orders
          </button>
          <button className="action-button">
            ⭐ Leave Reviews
=======
  const handleModelUpload = (e) => {
    const file = e.target.files[0];
    if (file) {
      setUploadedModel(file.name);
      // You can add upload logic here (e.g., Supabase storage)
    }
  };

  const filteredModels = filter === 'All'
    ? popularModels
    : popularModels.filter(model => model.category === filter);

  return (
    <div className="dashboard-container">
      <div className="dashboard-header">
        <h1>Customer Dashboard</h1>
        <div className="header-actions">
          <span className="user-greeting">Welcome, {currentUser?.displayName || 'Customer'}!</span>
          <button className="logout-button" onClick={handleLogout}>
            Logout
>>>>>>> f8efafef
          </button>
        </div>
      </div>

<<<<<<< HEAD
      <div className="dashboard-card">
        <h2>Featured Printers</h2>
        <div className="printer-grid">
          <div className="printer-card">
            <div className="printer-avatar">🖨️</div>
            <h4>TechPrint Pro</h4>
            <div className="printer-rating">⭐⭐⭐⭐⭐ 4.9</div>
            <p>High-quality PLA & ABS printing</p>
            <span className="printer-price">From $0.15/g</span>
          </div>
          <div className="printer-card">
            <div className="printer-avatar">🎨</div>
            <h4>Creative Prints</h4>
            <div className="printer-rating">⭐⭐⭐⭐⭐ 4.8</div>
            <p>Specialized in artistic prints</p>
            <span className="printer-price">From $0.18/g</span>
          </div>
          <div className="printer-card">
            <div className="printer-avatar">⚡</div>
            <h4>Fast Print Express</h4>
            <div className="printer-rating">⭐⭐⭐⭐☆ 4.7</div>
            <p>24-hour turnaround time</p>
            <span className="printer-price">From $0.20/g</span>
          </div>
        </div>
      </div>

      <div className="dashboard-card">
        <h2>How It Works</h2>
        <div className="steps-grid">
          <div className="step-card">
            <div className="step-number">1</div>
            <h4>Upload Your Model</h4>
            <p>Upload your 3D model file (.STL, .OBJ, etc.)</p>
          </div>
          <div className="step-card">
            <div className="step-number">2</div>
            <h4>Choose a Printer</h4>
            <p>Browse printers by location, price, and reviews</p>
          </div>
          <div className="step-card">
            <div className="step-number">3</div>
            <h4>Place Your Order</h4>
            <p>Select materials, quantity, and delivery options</p>
          </div>
          <div className="step-card">
            <div className="step-number">4</div>
            <h4>Receive Your Print</h4>
            <p>Track progress and receive your finished product</p>
          </div>
        </div>
      </div>
    </>
  );

  const renderProfileContent = () => (
    <>
      <div className="dashboard-card">
        <h2>👤 Profile Settings</h2>
        <p>Manage your personal information and preferences</p>
        
        <div className="profile-section">
          <div className="profile-avatar">
            <div className="avatar-placeholder">
              {currentUser?.displayName?.charAt(0)?.toUpperCase() || 'C'}
            </div>
            <button className="avatar-upload-btn">Change Photo</button>
          </div>
          
          <div className="profile-info">
            <div className="info-row">
              <label>Display Name</label>
              <input type="text" value={currentUser?.displayName || ''} readOnly />
            </div>
            <div className="info-row">
              <label>Email</label>
              <input type="email" value={currentUser?.email || ''} readOnly />
            </div>
            <div className="info-row">
              <label>Phone Number</label>
              <input type="tel" placeholder="Enter your phone number" />
            </div>
            <div className="info-row">
              <label>Address</label>
              <input type="text" placeholder="Your delivery address" />
            </div>
            <div className="info-row">
              <label>Bio</label>
              <textarea placeholder="Tell us about your 3D printing interests..." rows="3"></textarea>
            </div>
=======
      <div className="dashboard-content customer-dashboard">
        <div className="dashboard-card">
          <h2>Popular Models</h2>
          <div className="filter-bar">
            <label>Filter by category:</label>
            <select value={filter} onChange={e => setFilter(e.target.value)}>
              {categories.map(cat => (
                <option key={cat} value={cat}>{cat}</option>
              ))}
            </select>
          </div>
          <div className="models-grid">
            {filteredModels.map(model => (
              <div className="model-card" key={model.id}>
                <img src={model.image} alt={model.name} className="model-image" />
                <h3>{model.name}</h3>
                <span className="model-category">{model.category}</span>
              </div>
            ))}
>>>>>>> f8efafef
          </div>
        </div>
      </div>

<<<<<<< HEAD
      <div className="dashboard-card">
        <h2>🎯 Printing Preferences</h2>
        <div className="printer-info">
          <div className="info-row">
            <label>Preferred Materials</label>
            <div className="material-checkboxes">
              <label><input type="checkbox" /> PLA</label>
              <label><input type="checkbox" /> ABS</label>
              <label><input type="checkbox" /> PETG</label>
              <label><input type="checkbox" /> TPU</label>
            </div>
          </div>
          <div className="info-row">
            <label>Quality Preference</label>
            <select style={{padding: '12px', border: '1px solid #e1e5e9', borderRadius: '8px'}}>
              <option>Standard Quality</option>
              <option>High Quality</option>
              <option>Ultra High Quality</option>
            </select>
          </div>
          <div className="info-row">
            <label>Budget Range</label>
            <input type="text" placeholder="e.g., $10-50 per project" />
          </div>
=======
        <div className="dashboard-card">
          <h2>Upload Your Own Model</h2>
          <input
            type="file"
            accept=".stl,.obj"
            onChange={handleModelUpload}
          />
          {uploadedModel && (
            <p>Uploaded: <strong>{uploadedModel}</strong></p>
          )}
>>>>>>> f8efafef
        </div>
      </div>

<<<<<<< HEAD
      <div className="dashboard-card">
        <h2>⚙️ Account Settings</h2>
        <div className="settings-options">
          <button className="settings-button">
            🔔 Notification Preferences
          </button>
          <button className="settings-button">
            💳 Payment Methods
          </button>
          <button className="settings-button">
            📦 Order History
          </button>
          <button className="settings-button">
            🔒 Privacy Settings
          </button>
          <button className="settings-button danger" onClick={handleLogout}>
            🚪 Logout
          </button>
        </div>
      </div>
    </>
  );

  return (
    <div className="dashboard-container">
      {/* Sidebar */}
      <div className={`sidebar ${sidebarOpen ? 'sidebar-open' : ''}`}>
        <div className="sidebar-header">
          <div className="sidebar-logo">
            <span className="logo-text">Accis</span>
          </div>
          <button className="sidebar-close" onClick={toggleSidebar}>
            ✕
=======
        <div className="dashboard-card">
          <h2>Find a Printer</h2>
          <button className="action-button primary" onClick={() => navigate('/printers')}>
            🔍 Browse 3D Printers
>>>>>>> f8efafef
          </button>
        </div>
        
        <nav className="sidebar-nav">
          <button 
            className={`sidebar-nav-item ${activeTab === 'home' ? 'active' : ''}`}
            onClick={() => {
              setActiveTab('home');
              setSidebarOpen(false);
            }}
          >
            <div className="nav-icon">🏠</div>
            <span className="nav-label">Home</span>
          </button>
          <button 
            className={`sidebar-nav-item ${activeTab === 'profile' ? 'active' : ''}`}
            onClick={() => {
              setActiveTab('profile');
              setSidebarOpen(false);
            }}
          >
            <div className="nav-icon">�</div>
            <span className="nav-label">Profile</span>
          </button>
        </nav>

<<<<<<< HEAD
        <div className="sidebar-footer">
          <button className="sidebar-logout" onClick={handleLogout}>
            <div className="nav-icon">🚪</div>
            <span className="nav-label">Logout</span>
          </button>
        </div>
      </div>

      {/* Sidebar Overlay */}
      {sidebarOpen && <div className="sidebar-overlay" onClick={toggleSidebar}></div>}

      {/* Main Content */}
      <div className={`main-content ${sidebarOpen ? 'sidebar-open' : ''}`}>
        <div className="dashboard-header">
          <button className="hamburger-menu" onClick={toggleSidebar}>
            <div className="hamburger-line"></div>
            <div className="hamburger-line"></div>
            <div className="hamburger-line"></div>
          </button>
          <h1>{activeTab === 'home' ? 'Customer Dashboard' : 'Profile'}</h1>
          <div className="header-actions">
            <span className="user-greeting">Welcome, {currentUser?.displayName || 'Customer'}!</span>
=======
        <div className="dashboard-card">
          <h2>Order History</h2>
          <div className="order-history-list">
            {orderHistory.length === 0 ? (
              <p>No orders yet.</p>
            ) : (
              <table className="order-history-table">
                <thead>
                  <tr>
                    <th>Order ID</th>
                    <th>Model</th>
                    <th>Printer</th>
                    <th>Status</th>
                    <th>Date</th>
                    <th>Price</th>
                  </tr>
                </thead>
                <tbody>
                  {orderHistory.map(order => (
                    <tr key={order.id}>
                      <td>{order.id}</td>
                      <td>{order.model}</td>
                      <td>{order.printer}</td>
                      <td>{order.status}</td>
                      <td>{order.date}</td>
                      <td>{order.price}</td>
                    </tr>
                  ))}
                </tbody>
              </table>
            )}
>>>>>>> f8efafef
          </div>
        </div>
        
        <div className="dashboard-content customer-dashboard">
          {activeTab === 'home' ? renderHomeContent() : renderProfileContent()}
        </div>
      </div>
    </div>
  );
}

export default CustomerDashboard;<|MERGE_RESOLUTION|>--- conflicted
+++ resolved
@@ -1,4 +1,4 @@
-import React, { useState } from 'react';
+import React, { useState }, { useState } from 'react';
 import { useAuth } from '../contexts/AuthContext';
 import { useNavigate } from 'react-router-dom';
 import './Dashboard.css';
@@ -37,17 +37,14 @@
 function CustomerDashboard() {
   const { currentUser, logout } = useAuth();
   const navigate = useNavigate();
-<<<<<<< HEAD
   const [activeTab, setActiveTab] = useState('home');
   const [sidebarOpen, setSidebarOpen] = useState(false);
 
   const toggleSidebar = () => {
     setSidebarOpen(!sidebarOpen);
   };
-=======
   const [filter, setFilter] = useState('All');
   const [uploadedModel, setUploadedModel] = useState(null);
->>>>>>> f8efafef
 
   const handleLogout = async () => {
     try {
@@ -58,48 +55,6 @@
     }
   };
 
-<<<<<<< HEAD
-  const renderHomeContent = () => (
-    <>
-      <div className="dashboard-card">
-        <h2>👤 Your 3D Printing Projects</h2>
-        <p>Find the perfect printer for your project and track your orders</p>
-        
-        <div className="stats-grid">
-          <div className="stat-card">
-            <h3>0</h3>
-            <p>Active Orders</p>
-          </div>
-          <div className="stat-card">
-            <h3>0</h3>
-            <p>Completed Projects</p>
-          </div>
-          <div className="stat-card">
-            <h3>0</h3>
-            <p>Saved Printers</p>
-          </div>
-          <div className="stat-card">
-            <h3>$0</h3>
-            <p>Total Spent</p>
-          </div>
-        </div>
-      </div>
-
-      <div className="dashboard-card">
-        <h2>Quick Actions</h2>
-        <div className="action-buttons">
-          <button className="action-button primary">
-            🔍 Find Printers
-          </button>
-          <button className="action-button">
-            📁 Upload 3D Model
-          </button>
-          <button className="action-button">
-            📦 Track Orders
-          </button>
-          <button className="action-button">
-            ⭐ Leave Reviews
-=======
   const handleModelUpload = (e) => {
     const file = e.target.files[0];
     if (file) {
@@ -120,103 +75,10 @@
           <span className="user-greeting">Welcome, {currentUser?.displayName || 'Customer'}!</span>
           <button className="logout-button" onClick={handleLogout}>
             Logout
->>>>>>> f8efafef
           </button>
         </div>
       </div>
 
-<<<<<<< HEAD
-      <div className="dashboard-card">
-        <h2>Featured Printers</h2>
-        <div className="printer-grid">
-          <div className="printer-card">
-            <div className="printer-avatar">🖨️</div>
-            <h4>TechPrint Pro</h4>
-            <div className="printer-rating">⭐⭐⭐⭐⭐ 4.9</div>
-            <p>High-quality PLA & ABS printing</p>
-            <span className="printer-price">From $0.15/g</span>
-          </div>
-          <div className="printer-card">
-            <div className="printer-avatar">🎨</div>
-            <h4>Creative Prints</h4>
-            <div className="printer-rating">⭐⭐⭐⭐⭐ 4.8</div>
-            <p>Specialized in artistic prints</p>
-            <span className="printer-price">From $0.18/g</span>
-          </div>
-          <div className="printer-card">
-            <div className="printer-avatar">⚡</div>
-            <h4>Fast Print Express</h4>
-            <div className="printer-rating">⭐⭐⭐⭐☆ 4.7</div>
-            <p>24-hour turnaround time</p>
-            <span className="printer-price">From $0.20/g</span>
-          </div>
-        </div>
-      </div>
-
-      <div className="dashboard-card">
-        <h2>How It Works</h2>
-        <div className="steps-grid">
-          <div className="step-card">
-            <div className="step-number">1</div>
-            <h4>Upload Your Model</h4>
-            <p>Upload your 3D model file (.STL, .OBJ, etc.)</p>
-          </div>
-          <div className="step-card">
-            <div className="step-number">2</div>
-            <h4>Choose a Printer</h4>
-            <p>Browse printers by location, price, and reviews</p>
-          </div>
-          <div className="step-card">
-            <div className="step-number">3</div>
-            <h4>Place Your Order</h4>
-            <p>Select materials, quantity, and delivery options</p>
-          </div>
-          <div className="step-card">
-            <div className="step-number">4</div>
-            <h4>Receive Your Print</h4>
-            <p>Track progress and receive your finished product</p>
-          </div>
-        </div>
-      </div>
-    </>
-  );
-
-  const renderProfileContent = () => (
-    <>
-      <div className="dashboard-card">
-        <h2>👤 Profile Settings</h2>
-        <p>Manage your personal information and preferences</p>
-        
-        <div className="profile-section">
-          <div className="profile-avatar">
-            <div className="avatar-placeholder">
-              {currentUser?.displayName?.charAt(0)?.toUpperCase() || 'C'}
-            </div>
-            <button className="avatar-upload-btn">Change Photo</button>
-          </div>
-          
-          <div className="profile-info">
-            <div className="info-row">
-              <label>Display Name</label>
-              <input type="text" value={currentUser?.displayName || ''} readOnly />
-            </div>
-            <div className="info-row">
-              <label>Email</label>
-              <input type="email" value={currentUser?.email || ''} readOnly />
-            </div>
-            <div className="info-row">
-              <label>Phone Number</label>
-              <input type="tel" placeholder="Enter your phone number" />
-            </div>
-            <div className="info-row">
-              <label>Address</label>
-              <input type="text" placeholder="Your delivery address" />
-            </div>
-            <div className="info-row">
-              <label>Bio</label>
-              <textarea placeholder="Tell us about your 3D printing interests..." rows="3"></textarea>
-            </div>
-=======
       <div className="dashboard-content customer-dashboard">
         <div className="dashboard-card">
           <h2>Popular Models</h2>
@@ -236,37 +98,9 @@
                 <span className="model-category">{model.category}</span>
               </div>
             ))}
->>>>>>> f8efafef
           </div>
         </div>
-      </div>
 
-<<<<<<< HEAD
-      <div className="dashboard-card">
-        <h2>🎯 Printing Preferences</h2>
-        <div className="printer-info">
-          <div className="info-row">
-            <label>Preferred Materials</label>
-            <div className="material-checkboxes">
-              <label><input type="checkbox" /> PLA</label>
-              <label><input type="checkbox" /> ABS</label>
-              <label><input type="checkbox" /> PETG</label>
-              <label><input type="checkbox" /> TPU</label>
-            </div>
-          </div>
-          <div className="info-row">
-            <label>Quality Preference</label>
-            <select style={{padding: '12px', border: '1px solid #e1e5e9', borderRadius: '8px'}}>
-              <option>Standard Quality</option>
-              <option>High Quality</option>
-              <option>Ultra High Quality</option>
-            </select>
-          </div>
-          <div className="info-row">
-            <label>Budget Range</label>
-            <input type="text" placeholder="e.g., $10-50 per project" />
-          </div>
-=======
         <div className="dashboard-card">
           <h2>Upload Your Own Model</h2>
           <input
@@ -277,100 +111,15 @@
           {uploadedModel && (
             <p>Uploaded: <strong>{uploadedModel}</strong></p>
           )}
->>>>>>> f8efafef
         </div>
-      </div>
 
-<<<<<<< HEAD
-      <div className="dashboard-card">
-        <h2>⚙️ Account Settings</h2>
-        <div className="settings-options">
-          <button className="settings-button">
-            🔔 Notification Preferences
-          </button>
-          <button className="settings-button">
-            💳 Payment Methods
-          </button>
-          <button className="settings-button">
-            📦 Order History
-          </button>
-          <button className="settings-button">
-            🔒 Privacy Settings
-          </button>
-          <button className="settings-button danger" onClick={handleLogout}>
-            🚪 Logout
-          </button>
-        </div>
-      </div>
-    </>
-  );
-
-  return (
-    <div className="dashboard-container">
-      {/* Sidebar */}
-      <div className={`sidebar ${sidebarOpen ? 'sidebar-open' : ''}`}>
-        <div className="sidebar-header">
-          <div className="sidebar-logo">
-            <span className="logo-text">Accis</span>
-          </div>
-          <button className="sidebar-close" onClick={toggleSidebar}>
-            ✕
-=======
         <div className="dashboard-card">
           <h2>Find a Printer</h2>
           <button className="action-button primary" onClick={() => navigate('/printers')}>
             🔍 Browse 3D Printers
->>>>>>> f8efafef
           </button>
         </div>
-        
-        <nav className="sidebar-nav">
-          <button 
-            className={`sidebar-nav-item ${activeTab === 'home' ? 'active' : ''}`}
-            onClick={() => {
-              setActiveTab('home');
-              setSidebarOpen(false);
-            }}
-          >
-            <div className="nav-icon">🏠</div>
-            <span className="nav-label">Home</span>
-          </button>
-          <button 
-            className={`sidebar-nav-item ${activeTab === 'profile' ? 'active' : ''}`}
-            onClick={() => {
-              setActiveTab('profile');
-              setSidebarOpen(false);
-            }}
-          >
-            <div className="nav-icon">�</div>
-            <span className="nav-label">Profile</span>
-          </button>
-        </nav>
 
-<<<<<<< HEAD
-        <div className="sidebar-footer">
-          <button className="sidebar-logout" onClick={handleLogout}>
-            <div className="nav-icon">🚪</div>
-            <span className="nav-label">Logout</span>
-          </button>
-        </div>
-      </div>
-
-      {/* Sidebar Overlay */}
-      {sidebarOpen && <div className="sidebar-overlay" onClick={toggleSidebar}></div>}
-
-      {/* Main Content */}
-      <div className={`main-content ${sidebarOpen ? 'sidebar-open' : ''}`}>
-        <div className="dashboard-header">
-          <button className="hamburger-menu" onClick={toggleSidebar}>
-            <div className="hamburger-line"></div>
-            <div className="hamburger-line"></div>
-            <div className="hamburger-line"></div>
-          </button>
-          <h1>{activeTab === 'home' ? 'Customer Dashboard' : 'Profile'}</h1>
-          <div className="header-actions">
-            <span className="user-greeting">Welcome, {currentUser?.displayName || 'Customer'}!</span>
-=======
         <div className="dashboard-card">
           <h2>Order History</h2>
           <div className="order-history-list">
@@ -402,12 +151,7 @@
                 </tbody>
               </table>
             )}
->>>>>>> f8efafef
           </div>
-        </div>
-        
-        <div className="dashboard-content customer-dashboard">
-          {activeTab === 'home' ? renderHomeContent() : renderProfileContent()}
         </div>
       </div>
     </div>
